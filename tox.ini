--- conflicted
+++ resolved
@@ -1,5 +1,5 @@
 [tox]
-envlist = 
+envlist =
     clean,check,docs,linkcheck,
     py27,
     py34,
@@ -11,11 +11,11 @@
 skip_missing_interpreters = true
 
 [testenv]
-setenv = 
+setenv =
     PYTHONPATH = {toxinidir}:{toxinidir}/src:{toxinidir}/tests
     PYTHONUNBUFFERED=yes
 commands = {posargs:pytest --cov --cov-report=term-missing -vv  tests}
-deps = 
+deps =
     -r{toxinidir}/requirements/test.txt
 passenv = *
 usedevelop = false
@@ -23,18 +23,18 @@
 [testenv:detox]
 deps = detox
 skip_install = true
-commands = 
+commands =
     detox -e clean,check,docs,linkcheck,py27,py34,py35,py36,py37-dev,pypy,
     tox -e report
 
 [testenv:docs]
 setenv = SPELLCHECK=1
 skip_install = true
-deps = 
+deps =
     -r{toxinidir}/docs/requirements.txt
     sphinxcontrib-spelling
     pyenchant
-commands = 
+commands =
     sphinx-build -b spelling docs dist/docs
     sphinx-build {posargs:-E} -b html docs dist/docs
 
@@ -44,7 +44,7 @@
 commands = sphinx-build -b linkcheck docs dist/docs
 
 [testenv:check]
-deps = 
+deps =
     docutils
     check-manifest
     readme-renderer
@@ -54,7 +54,7 @@
     bandit
     safety
 skip_install = true
-commands = 
+commands =
     python setup.py check --strict --metadata --restructuredtext
     check-manifest {toxinidir}
     isort --check-only --diff --recursive src tests setup.py
@@ -65,7 +65,7 @@
 [testenv:report]
 deps = coverage
 skip_install = true
-commands = 
+commands =
     coverage combine --append
     coverage report
     coverage html
@@ -76,17 +76,12 @@
 deps = coverage
 
 [testenv:codacy]
-deps = 
+deps =
     codacy-coverage
     coverage
 skip_install = true
-commands = 
+commands =
     coverage combine --append
     coverage report
-<<<<<<< HEAD
-    coverage xml
-    python-codacy-coverage -r coverage.xml
-=======
     coverage xml --ignore-errors
-    python-codacy-coverage []
->>>>>>> 5553b49a
+    python-codacy-coverage []