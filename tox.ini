--- conflicted
+++ resolved
@@ -47,26 +47,18 @@
     readme-renderer
     pygments
     isort
-<<<<<<< HEAD
     prospector[with_pyroma]
-=======
-    prospector
     bandit
     safety
->>>>>>> b8780bca
 skip_install = true
 commands =
     python setup.py check --strict --metadata --restructuredtext
     check-manifest {toxinidir}
     flake8 src tests setup.py
     isort --check-only --diff --recursive src tests setup.py
-<<<<<<< HEAD
-    prospector -0 {toxinidir}
-=======
     safety check -r {toxinidir}/requirements/base.txt
     bandit -r {toxinidir}/src/
-    prospector {toxinidir}
->>>>>>> b8780bca
+    prospector -0 {toxinidir}
 
 [testenv:report]
 deps = coverage
