# -*- coding: utf-8 -*-

# Copyright (c) 2015 Pierre Parrend
#
# This Source Code Form is subject to the terms of the Mozilla Public
# License, v. 2.0. If a copy of the MPL was not distributed with this
# file, You can obtain one at http://mozilla.org/MPL/2.0/.

"""Main test module."""

from __future__ import unicode_literals

import unittest

<<<<<<< HEAD
from archan.checker import Archan
from archan.criterion import (
    CODE_CLEAN, COMPLETE_MEDIATION, ECONOMY_OF_MECHANISM, LAYERED_ARCHITECTURE,
    LEAST_COMMON_MECHANISM, LEAST_PRIVILEGES, OPEN_DESIGN,
    SEPARATION_OF_PRIVILEGES, Criterion)
from archan.dsm import DesignStructureMatrix


class TestArchan(unittest.TestCase):
    """
    Main test class.

    It sets up two fake "webapp" and "genida" DSMs to check them.
    """

    def setUp(self):
        """Setup function."""
        web_app_categories = ['app_module', 'app_module', 'app_module',
                              'app_module', 'broker',
                              'app_lib', 'data', 'data',
                              'data', 'framework', 'framework']
        web_app_entities = ['store', 'personal_information', 'order',
                            'payment', 'available_services',
                            'store_lib', 'store_data', 'client_data',
                            'order_data', 'framework', 'login']
        web_app_dsm = [[1, 0, 0, 0, 1, 1, 1, 0, 0, 1, 0],
                       [0, 1, 0, 0, 1, 0, 0, 1, 0, 1, 0],
                       [0, 0, 1, 0, 1, 0, 0, 0, 1, 1, 0],
                       [0, 0, 0, 1, 1, 0, 0, 0, 0, 1, 0],
                       [1, 1, 1, 1, 1, 0, 0, 0, 0, 1, 0],  # broker
                       [0, 0, 0, 0, 0, 1, 0, 0, 0, 1, 0],
                       [0, 0, 0, 0, 0, 0, 1, 0, 0, 1, 0],
                       [0, 0, 0, 0, 0, 0, 0, 1, 0, 1, 0],
                       [0, 0, 0, 0, 0, 0, 0, 0, 1, 1, 0],
                       [0, 0, 0, 0, 0, 0, 0, 0, 0, 1, 0],
                       [0, 0, 0, 0, 0, 0, 0, 0, 0, 1, 1]]
        self.web_app_dependency_matrix = DesignStructureMatrix(
            web_app_categories, web_app_entities, web_app_dsm)
        genida_categories = ['framework',
                             'core_lib', 'core_lib', 'core_lib',
                             'core_lib', 'core_lib', 'core_lib',
                             'core_lib', 'core_lib', 'core_lib',
                             'core_lib', 'core_lib', 'core_lib',
                             'core_lib', 'core_lib', 'app_lib',
                             'app_lib', 'app_module', 'app_lib',
                             'app_lib', 'app_lib', 'app_module',
                             'app_module', 'app_module', 'app_module',
                             'app_module', 'broker']

        genida_entities = ['django',
                           'axes', 'modeltranslation', 'suit',
                           'markdown_deux', 'cities_light', 'avatar',
                           'djangobower', 'rosetta', 'imagekit',
                           'smart_selects', 'captcha', 'datetimewidget',
                           'django_forms_bootstrap', 'pagedown', 'dataforms',
                           'graph', 'news', 'cs_models',
                           'zxcvbn_password', 'dependenpy', 'complex',
                           'questionnaires', 'members', 'genida',
                           'security', 'services']

        # NOQA
        genida_dsm = [
            [4438, 0, 0, 0, 0, 0, 0, 0, 0, 0, 0, 0, 0, 0, 0, 0, 0, 0, 0, 0, 0, 0, 0, 0, 0, 0, 0],
            [30, 14, 0, 0, 0, 0, 0, 0, 0, 0, 0, 0, 0, 0, 0, 0, 0, 0, 0, 0, 0, 0, 0, 0, 0, 0, 0],
            [50, 0, 41, 0, 0, 0, 0, 0, 0, 0, 0, 0, 0, 0, 0, 0, 0, 0, 0, 0, 0, 0, 0, 0, 0, 0, 0],
            [41, 0, 0, 5, 0, 0, 0, 0, 0, 0, 0, 0, 0, 0, 0, 0, 0, 0, 0, 0, 0, 0, 0, 0, 0, 0, 0],
            [3, 0, 0, 0, 1, 0, 0, 0, 0, 0, 0, 0, 0, 0, 0, 0, 0, 0, 0, 0, 0, 0, 0, 0, 0, 0, 0],
            [43, 0, 0, 0, 0, 45, 0, 0, 0, 0, 0, 0, 0, 0, 0, 0, 0, 0, 0, 0, 0, 0, 0, 0, 0, 0, 0],
            [32, 0, 0, 0, 0, 0, 31, 0, 0, 0, 0, 0, 0, 0, 0, 0, 0, 0, 0, 0, 0, 0, 0, 0, 0, 0, 0],
            [12, 0, 0, 0, 0, 0, 0, 16, 0, 0, 0, 0, 0, 0, 0, 0, 0, 0, 0, 0, 0, 0, 0, 0, 0, 0, 0],
            [36, 0, 0, 0, 0, 0, 0, 0, 19, 0, 0, 0, 0, 0, 0, 0, 0, 0, 0, 0, 0, 0, 0, 0, 0, 0, 0],
            [33, 0, 0, 0, 0, 0, 0, 0, 0, 66, 0, 0, 0, 0, 0, 0, 0, 0, 0, 0, 0, 0, 0, 0, 0, 0, 0],
            [12, 0, 0, 0, 0, 0, 0, 0, 0, 0, 4, 0, 0, 0, 0, 0, 0, 0, 0, 0, 0, 0, 0, 0, 0, 0, 0],
            [31, 0, 0, 0, 0, 0, 0, 0, 0, 0, 0, 17, 0, 0, 0, 0, 0, 0, 0, 0, 0, 0, 0, 0, 0, 0, 0],
            [10, 0, 0, 0, 0, 0, 0, 0, 0, 0, 0, 0, 0, 0, 0, 0, 0, 0, 0, 0, 0, 0, 0, 0, 0, 0, 0],
            [3, 0, 0, 0, 0, 0, 0, 0, 0, 0, 0, 0, 0, 0, 0, 0, 0, 0, 0, 0, 0, 0, 0, 0, 0, 0, 0],
            [11, 0, 0, 0, 0, 0, 0, 0, 0, 0, 0, 0, 0, 0, 4, 0, 0, 0, 0, 0, 0, 0, 0, 0, 0, 0, 0],
            [75, 0, 2, 1, 0, 0, 0, 0, 0, 0, 1, 0, 0, 0, 0, 97, 0, 0, 0, 0, 0, 0, 0, 0, 0, 0, 0],
            [7, 0, 0, 0, 0, 0, 0, 0, 0, 0, 0, 0, 0, 0, 0, 0, 2, 0, 0, 0, 2, 0, 0, 0, 0, 0, 0],
            [12, 0, 2, 0, 0, 0, 0, 0, 0, 5, 0, 0, 0, 0, 1, 0, 0, 13, 0, 0, 0, 0, 0, 0, 0, 0, 1],
            [5, 0, 0, 0, 0, 0, 0, 0, 0, 0, 0, 0, 0, 0, 0, 0, 0, 0, 0, 0, 0, 0, 0, 0, 0, 0, 0],
            [7, 0, 0, 0, 0, 0, 0, 0, 0, 0, 0, 0, 0, 0, 0, 0, 0, 0, 0, 7, 0, 0, 0, 0, 0, 0, 0],
            [0, 0, 0, 0, 0, 0, 0, 0, 0, 0, 0, 0, 0, 0, 0, 0, 0, 0, 0, 0, 0, 0, 0, 0, 0, 0, 0],
            [13, 0, 0, 0, 0, 3, 0, 0, 0, 0, 1, 0, 0, 0, 0, 0, 0, 0, 1, 0, 0, 7, 0, 0, 0, 0, 1],
            [8, 0, 0, 0, 0, 0, 0, 0, 0, 0, 0, 0, 0, 0, 0, 7, 0, 0, 0, 0, 0, 0, 0, 0, 0, 0, 1],
            [22, 0, 0, 0, 0, 2, 0, 0, 0, 0, 1, 0, 0, 0, 0, 0, 0, 0, 0, 0, 0, 0, 0, 0, 0, 0, 1],
            [26, 1, 2, 0, 0, 0, 0, 0, 0, 0, 0, 1, 0, 0, 0, 1, 0, 0, 0, 2, 0, 0, 0, 0, 0, 0, 1],
            [4, 0, 0, 0, 0, 0, 0, 0, 0, 0, 0, 0, 0, 0, 0, 0, 0, 0, 0, 0, 0, 0, 0, 0, 0, 0, 1],
            [0, 0, 0, 0, 0, 0, 0, 0, 0, 0, 0, 0, 0, 0, 0, 0, 0, 1, 0, 0, 0, 1, 1, 1, 1, 1, 1]]
        self.genida_dependency_matrix = DesignStructureMatrix(
            genida_categories, genida_entities, genida_dsm)

        archan = Archan()
        self.result_webapp = archan.check(self.web_app_dependency_matrix)
        self.result_genida = archan.check(
            self.genida_dependency_matrix, criteria=[
                COMPLETE_MEDIATION, ECONOMY_OF_MECHANISM,
                LEAST_COMMON_MECHANISM])

        self.message = {
            Criterion.PASSED: 'PASSED',
            Criterion.FAILED: 'FAILED',
            Criterion.NOT_IMPLEMENTED: 'NOT IMPLEMENTED',
            Criterion.IGNORED: 'IGNORED'
        }

    # Webapp tests
    def test_webapp_complete_mediation(self):
        """Test complete mediation for webapp."""
        result = self.result_webapp[COMPLETE_MEDIATION.codename]
        self.assertEqual(result[0], Criterion.PASSED,
                         'Complete mediation %s: %s' % (
                             self.message[result[0]], result[1]))

    def test_webapp_economy_of_mechanism(self):
        """Test economoy of mechanism for webapp."""
        result = self.result_webapp[ECONOMY_OF_MECHANISM.codename]
        self.assertEqual(result[0], Criterion.PASSED,
                         'Economy of mechanism %s: %s' % (
                             self.message[result[0]], result[1]))

    def test_webapp_least_common_mechanism(self):
        """Test least common mechanism for webapp."""
        result = self.result_webapp[LEAST_COMMON_MECHANISM.codename]
        self.assertEqual(result[0], Criterion.PASSED,
                         'Least common mechanism %s: %s' % (
                             self.message[result[0]], result[1]))

    def test_webapp_code_clean(self):
        """Test code clean for webapp."""
        result = self.result_webapp[CODE_CLEAN.codename]
        self.assertEqual(result[0], Criterion.NOT_IMPLEMENTED,
                         'Code clean %s: %s' % (
                             self.message[result[0]], result[1]))

    def test_webapp_layered_architecture(self):
        """Test layered architecture for webapp."""
        result = self.result_webapp[LAYERED_ARCHITECTURE.codename]
        self.assertEqual(result[0], Criterion.FAILED,
                         'Layered architecture %s: %s' % (
                             self.message[result[0]], result[1]))

    def test_webapp_least_privileges(self):
        """Test least privileges for webapp."""
        result = self.result_webapp[LEAST_PRIVILEGES.codename]
        self.assertEqual(result[0], Criterion.NOT_IMPLEMENTED,
                         'Least privileges %s: %s' % (
                             self.message[result[0]],
                             result[1]))

    def test_webapp_open_design(self):
        """Test open design for webapp."""
        result = self.result_webapp[OPEN_DESIGN.codename]
        self.assertEqual(result[0], Criterion.NOT_IMPLEMENTED,
                         'Open design %s: %s' % (
                             self.message[result[0]], result[1]))

    def test_webapp_separation_of_privileges(self):
        """Test separation of privileges for webapp."""
        result = self.result_webapp[SEPARATION_OF_PRIVILEGES.codename]
        self.assertEqual(result[0], Criterion.NOT_IMPLEMENTED,
                         'Separation of privileges %s: %s' % (
                             self.message[result[0]], result[1]))

    # Genida tests
    def test_genida_complete_mediation(self):
        """Test complete mediation for webapp."""
        result = self.result_genida[COMPLETE_MEDIATION.codename]
        self.assertEqual(result[0], Criterion.PASSED,
                         'Complete mediation %s: %s' % (
                             self.message[result[0]], result[1]))

    def test_genida_economy_of_mechanism(self):
        """Test economoy of mechanism for webapp."""
        result = self.result_genida[ECONOMY_OF_MECHANISM.codename]
        self.assertEqual(result[0], Criterion.PASSED,
                         'Economy of mechanism %s: %s' % (
                             self.message[result[0]], result[1]))

    def test_genida_least_common_mechanism(self):
        """Test least common mechanism for webapp."""
        result = self.result_genida[LEAST_COMMON_MECHANISM.codename]
        self.assertEqual(result[0], Criterion.PASSED,
                         'Least common mechanism %s: %s' % (
                             self.message[result[0]], result[1]))

    def test_genida_code_clean(self):
        """Test code clean for webapp."""
        result = self.result_genida[CODE_CLEAN.codename]
        self.assertEqual(result[0], Criterion.IGNORED,
                         'Code clean %s: %s' % (
                             self.message[result[0]], result[1]))

    def test_genida_layered_architecture(self):
        """Test layered architecture for webapp."""
        result = self.result_genida[LAYERED_ARCHITECTURE.codename]
        self.assertEqual(result[0], Criterion.IGNORED,
                         'Layered architecture %s: %s' % (
                             self.message[result[0]], result[1]))

    def test_genida_least_privileges(self):
        """Test least privileges for webapp."""
        result = self.result_genida[LEAST_PRIVILEGES.codename]
        self.assertEqual(result[0], Criterion.IGNORED,
                         'Least privileges %s: %s' % (
                             self.message[result[0]], result[1]))

    def test_genida_open_design(self):
        """Test open design for webapp."""
        result = self.result_genida[OPEN_DESIGN.codename]
        self.assertEqual(result[0], Criterion.IGNORED,
                         'Open design %s: %s' % (
                             self.message[result[0]], result[1]))

    def test_genida_separation_of_privileges(self):
        """Test separation of privileges for webapp."""
        result = self.result_genida[SEPARATION_OF_PRIVILEGES.codename]
        self.assertEqual(result[0], Criterion.IGNORED,
                         'Separation of privileges %s: %s' % (
                             self.message[result[0]], result[1]))

    # General tests
    def test_ignored(self):
        """Test that an ignored criterion returns IGNORED."""
        archan = Archan()
        result = archan.check(self.web_app_dependency_matrix,
                              criteria=[CODE_CLEAN])
        self.assertEqual(result[OPEN_DESIGN.codename][0],
                         Criterion.IGNORED,
                         'Ignored criteria do not return IGNORED.')

    def test_not_implemented(self):
        """Test that a not implemented criterion returns NOT_IMPLEMENTED."""
        archan = Archan(criteria=[CODE_CLEAN])
        result = archan.check(self.web_app_dependency_matrix)
        self.assertEqual(result[CODE_CLEAN.codename][0],
                         Criterion.NOT_IMPLEMENTED,
                         'Not implemented criteria '
                         'do not return NOT IMPLEMENTED.')
        self.assertNotIn(OPEN_DESIGN.codename, result,
                         'Open design should NOT be in the criteria list.')


if __name__ == '__main__':
    unittest.main()
=======
def test_main():
    """Main test method."""
    assert archan  # use your library here
>>>>>>> 170ead7c
<|MERGE_RESOLUTION|>--- conflicted
+++ resolved
@@ -12,7 +12,7 @@
 
 import unittest
 
-<<<<<<< HEAD
+
 from archan.checker import Archan
 from archan.criterion import (
     CODE_CLEAN, COMPLETE_MEDIATION, ECONOMY_OF_MECHANISM, LAYERED_ARCHITECTURE,
@@ -257,9 +257,4 @@
 
 
 if __name__ == '__main__':
-    unittest.main()
-=======
-def test_main():
-    """Main test method."""
-    assert archan  # use your library here
->>>>>>> 170ead7c
+    unittest.main()