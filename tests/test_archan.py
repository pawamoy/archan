# -*- coding: utf-8 -*-

# Copyright (c) 2015 Pierre Parrend
#
# This Source Code Form is subject to the terms of the Mozilla Public
# License, v. 2.0. If a copy of the MPL was not distributed with this
# file, You can obtain one at http://mozilla.org/MPL/2.0/.

"""Main test module."""

<<<<<<< HEAD
from __future__ import unicode_literals

import unittest


from archan.checker import Archan
from archan.criterion import (
    CODE_CLEAN, COMPLETE_MEDIATION, ECONOMY_OF_MECHANISM, LAYERED_ARCHITECTURE,
    LEAST_COMMON_MECHANISM, LEAST_PRIVILEGES, OPEN_DESIGN,
    SEPARATION_OF_PRIVILEGES, Criterion)
from archan.dsm import DesignStructureMatrix


class TestArchan(unittest.TestCase):
    """
    Main test class.

    It sets up two fake "webapp" and "genida" DSMs to check them.
    """

    def setUp(self):
        """Setup function."""
        web_app_categories = ['app_module', 'app_module', 'app_module',
                              'app_module', 'broker',
                              'app_lib', 'data', 'data',
                              'data', 'framework', 'framework']
        web_app_entities = ['store', 'personal_information', 'order',
                            'payment', 'available_services',
                            'store_lib', 'store_data', 'client_data',
                            'order_data', 'framework', 'login']
        web_app_dsm = [[1, 0, 0, 0, 1, 1, 1, 0, 0, 1, 0],
                       [0, 1, 0, 0, 1, 0, 0, 1, 0, 1, 0],
                       [0, 0, 1, 0, 1, 0, 0, 0, 1, 1, 0],
                       [0, 0, 0, 1, 1, 0, 0, 0, 0, 1, 0],
                       [1, 1, 1, 1, 1, 0, 0, 0, 0, 1, 0],  # broker
                       [0, 0, 0, 0, 0, 1, 0, 0, 0, 1, 0],
                       [0, 0, 0, 0, 0, 0, 1, 0, 0, 1, 0],
                       [0, 0, 0, 0, 0, 0, 0, 1, 0, 1, 0],
                       [0, 0, 0, 0, 0, 0, 0, 0, 1, 1, 0],
                       [0, 0, 0, 0, 0, 0, 0, 0, 0, 1, 0],
                       [0, 0, 0, 0, 0, 0, 0, 0, 0, 1, 1]]
        self.web_app_dependency_matrix = DesignStructureMatrix(
            web_app_categories, web_app_entities, web_app_dsm)
        genida_categories = ['framework',
                             'core_lib', 'core_lib', 'core_lib',
                             'core_lib', 'core_lib', 'core_lib',
                             'core_lib', 'core_lib', 'core_lib',
                             'core_lib', 'core_lib', 'core_lib',
                             'core_lib', 'core_lib', 'app_lib',
                             'app_lib', 'app_module', 'app_lib',
                             'app_lib', 'app_lib', 'app_module',
                             'app_module', 'app_module', 'app_module',
                             'app_module', 'broker']

        genida_entities = ['django',
                           'axes', 'modeltranslation', 'suit',
                           'markdown_deux', 'cities_light', 'avatar',
                           'djangobower', 'rosetta', 'imagekit',
                           'smart_selects', 'captcha', 'datetimewidget',
                           'django_forms_bootstrap', 'pagedown', 'dataforms',
                           'graph', 'news', 'cs_models',
                           'zxcvbn_password', 'dependenpy', 'complex',
                           'questionnaires', 'members', 'genida',
                           'security', 'services']

        # NOQA
        genida_dsm = [
            [4438, 0, 0, 0, 0, 0, 0, 0, 0, 0, 0, 0, 0, 0, 0, 0, 0, 0, 0, 0, 0, 0, 0, 0, 0, 0, 0],
            [30, 14, 0, 0, 0, 0, 0, 0, 0, 0, 0, 0, 0, 0, 0, 0, 0, 0, 0, 0, 0, 0, 0, 0, 0, 0, 0],
            [50, 0, 41, 0, 0, 0, 0, 0, 0, 0, 0, 0, 0, 0, 0, 0, 0, 0, 0, 0, 0, 0, 0, 0, 0, 0, 0],
            [41, 0, 0, 5, 0, 0, 0, 0, 0, 0, 0, 0, 0, 0, 0, 0, 0, 0, 0, 0, 0, 0, 0, 0, 0, 0, 0],
            [3, 0, 0, 0, 1, 0, 0, 0, 0, 0, 0, 0, 0, 0, 0, 0, 0, 0, 0, 0, 0, 0, 0, 0, 0, 0, 0],
            [43, 0, 0, 0, 0, 45, 0, 0, 0, 0, 0, 0, 0, 0, 0, 0, 0, 0, 0, 0, 0, 0, 0, 0, 0, 0, 0],
            [32, 0, 0, 0, 0, 0, 31, 0, 0, 0, 0, 0, 0, 0, 0, 0, 0, 0, 0, 0, 0, 0, 0, 0, 0, 0, 0],
            [12, 0, 0, 0, 0, 0, 0, 16, 0, 0, 0, 0, 0, 0, 0, 0, 0, 0, 0, 0, 0, 0, 0, 0, 0, 0, 0],
            [36, 0, 0, 0, 0, 0, 0, 0, 19, 0, 0, 0, 0, 0, 0, 0, 0, 0, 0, 0, 0, 0, 0, 0, 0, 0, 0],
            [33, 0, 0, 0, 0, 0, 0, 0, 0, 66, 0, 0, 0, 0, 0, 0, 0, 0, 0, 0, 0, 0, 0, 0, 0, 0, 0],
            [12, 0, 0, 0, 0, 0, 0, 0, 0, 0, 4, 0, 0, 0, 0, 0, 0, 0, 0, 0, 0, 0, 0, 0, 0, 0, 0],
            [31, 0, 0, 0, 0, 0, 0, 0, 0, 0, 0, 17, 0, 0, 0, 0, 0, 0, 0, 0, 0, 0, 0, 0, 0, 0, 0],
            [10, 0, 0, 0, 0, 0, 0, 0, 0, 0, 0, 0, 0, 0, 0, 0, 0, 0, 0, 0, 0, 0, 0, 0, 0, 0, 0],
            [3, 0, 0, 0, 0, 0, 0, 0, 0, 0, 0, 0, 0, 0, 0, 0, 0, 0, 0, 0, 0, 0, 0, 0, 0, 0, 0],
            [11, 0, 0, 0, 0, 0, 0, 0, 0, 0, 0, 0, 0, 0, 4, 0, 0, 0, 0, 0, 0, 0, 0, 0, 0, 0, 0],
            [75, 0, 2, 1, 0, 0, 0, 0, 0, 0, 1, 0, 0, 0, 0, 97, 0, 0, 0, 0, 0, 0, 0, 0, 0, 0, 0],
            [7, 0, 0, 0, 0, 0, 0, 0, 0, 0, 0, 0, 0, 0, 0, 0, 2, 0, 0, 0, 2, 0, 0, 0, 0, 0, 0],
            [12, 0, 2, 0, 0, 0, 0, 0, 0, 5, 0, 0, 0, 0, 1, 0, 0, 13, 0, 0, 0, 0, 0, 0, 0, 0, 1],
            [5, 0, 0, 0, 0, 0, 0, 0, 0, 0, 0, 0, 0, 0, 0, 0, 0, 0, 0, 0, 0, 0, 0, 0, 0, 0, 0],
            [7, 0, 0, 0, 0, 0, 0, 0, 0, 0, 0, 0, 0, 0, 0, 0, 0, 0, 0, 7, 0, 0, 0, 0, 0, 0, 0],
            [0, 0, 0, 0, 0, 0, 0, 0, 0, 0, 0, 0, 0, 0, 0, 0, 0, 0, 0, 0, 0, 0, 0, 0, 0, 0, 0],
            [13, 0, 0, 0, 0, 3, 0, 0, 0, 0, 1, 0, 0, 0, 0, 0, 0, 0, 1, 0, 0, 7, 0, 0, 0, 0, 1],
            [8, 0, 0, 0, 0, 0, 0, 0, 0, 0, 0, 0, 0, 0, 0, 7, 0, 0, 0, 0, 0, 0, 0, 0, 0, 0, 1],
            [22, 0, 0, 0, 0, 2, 0, 0, 0, 0, 1, 0, 0, 0, 0, 0, 0, 0, 0, 0, 0, 0, 0, 0, 0, 0, 1],
            [26, 1, 2, 0, 0, 0, 0, 0, 0, 0, 0, 1, 0, 0, 0, 1, 0, 0, 0, 2, 0, 0, 0, 0, 0, 0, 1],
            [4, 0, 0, 0, 0, 0, 0, 0, 0, 0, 0, 0, 0, 0, 0, 0, 0, 0, 0, 0, 0, 0, 0, 0, 0, 0, 1],
            [0, 0, 0, 0, 0, 0, 0, 0, 0, 0, 0, 0, 0, 0, 0, 0, 0, 1, 0, 0, 0, 1, 1, 1, 1, 1, 1]]
        self.genida_dependency_matrix = DesignStructureMatrix(
            genida_categories, genida_entities, genida_dsm)

        archan = Archan()
        self.result_webapp = archan.check(self.web_app_dependency_matrix)
        self.result_genida = archan.check(
            self.genida_dependency_matrix, criteria=[
                COMPLETE_MEDIATION, ECONOMY_OF_MECHANISM,
                LEAST_COMMON_MECHANISM])

        self.message = {
            Criterion.PASSED: 'PASSED',
            Criterion.FAILED: 'FAILED',
            Criterion.NOT_IMPLEMENTED: 'NOT IMPLEMENTED',
            Criterion.IGNORED: 'IGNORED'
        }

    # Webapp tests
    def test_webapp_complete_mediation(self):
        """Test complete mediation for webapp."""
        result = self.result_webapp[COMPLETE_MEDIATION.codename]
        self.assertEqual(result[0], Criterion.PASSED,
                         'Complete mediation %s: %s' % (
                             self.message[result[0]], result[1]))

    def test_webapp_economy_of_mechanism(self):
        """Test economoy of mechanism for webapp."""
        result = self.result_webapp[ECONOMY_OF_MECHANISM.codename]
        self.assertEqual(result[0], Criterion.PASSED,
                         'Economy of mechanism %s: %s' % (
                             self.message[result[0]], result[1]))

    def test_webapp_least_common_mechanism(self):
        """Test least common mechanism for webapp."""
        result = self.result_webapp[LEAST_COMMON_MECHANISM.codename]
        self.assertEqual(result[0], Criterion.PASSED,
                         'Least common mechanism %s: %s' % (
                             self.message[result[0]], result[1]))

    def test_webapp_code_clean(self):
        """Test code clean for webapp."""
        result = self.result_webapp[CODE_CLEAN.codename]
        self.assertEqual(result[0], Criterion.NOT_IMPLEMENTED,
                         'Code clean %s: %s' % (
                             self.message[result[0]], result[1]))

    def test_webapp_layered_architecture(self):
        """Test layered architecture for webapp."""
        result = self.result_webapp[LAYERED_ARCHITECTURE.codename]
        self.assertEqual(result[0], Criterion.FAILED,
                         'Layered architecture %s: %s' % (
                             self.message[result[0]], result[1]))

    def test_webapp_least_privileges(self):
        """Test least privileges for webapp."""
        result = self.result_webapp[LEAST_PRIVILEGES.codename]
        self.assertEqual(result[0], Criterion.NOT_IMPLEMENTED,
                         'Least privileges %s: %s' % (
                             self.message[result[0]],
                             result[1]))

    def test_webapp_open_design(self):
        """Test open design for webapp."""
        result = self.result_webapp[OPEN_DESIGN.codename]
        self.assertEqual(result[0], Criterion.NOT_IMPLEMENTED,
                         'Open design %s: %s' % (
                             self.message[result[0]], result[1]))

    def test_webapp_separation_of_privileges(self):
        """Test separation of privileges for webapp."""
        result = self.result_webapp[SEPARATION_OF_PRIVILEGES.codename]
        self.assertEqual(result[0], Criterion.NOT_IMPLEMENTED,
                         'Separation of privileges %s: %s' % (
                             self.message[result[0]], result[1]))

    # Genida tests
    def test_genida_complete_mediation(self):
        """Test complete mediation for webapp."""
        result = self.result_genida[COMPLETE_MEDIATION.codename]
        self.assertEqual(result[0], Criterion.PASSED,
                         'Complete mediation %s: %s' % (
                             self.message[result[0]], result[1]))

    def test_genida_economy_of_mechanism(self):
        """Test economoy of mechanism for webapp."""
        result = self.result_genida[ECONOMY_OF_MECHANISM.codename]
        self.assertEqual(result[0], Criterion.PASSED,
                         'Economy of mechanism %s: %s' % (
                             self.message[result[0]], result[1]))

    def test_genida_least_common_mechanism(self):
        """Test least common mechanism for webapp."""
        result = self.result_genida[LEAST_COMMON_MECHANISM.codename]
        self.assertEqual(result[0], Criterion.PASSED,
                         'Least common mechanism %s: %s' % (
                             self.message[result[0]], result[1]))

    def test_genida_code_clean(self):
        """Test code clean for webapp."""
        result = self.result_genida[CODE_CLEAN.codename]
        self.assertEqual(result[0], Criterion.IGNORED,
                         'Code clean %s: %s' % (
                             self.message[result[0]], result[1]))

    def test_genida_layered_architecture(self):
        """Test layered architecture for webapp."""
        result = self.result_genida[LAYERED_ARCHITECTURE.codename]
        self.assertEqual(result[0], Criterion.IGNORED,
                         'Layered architecture %s: %s' % (
                             self.message[result[0]], result[1]))

    def test_genida_least_privileges(self):
        """Test least privileges for webapp."""
        result = self.result_genida[LEAST_PRIVILEGES.codename]
        self.assertEqual(result[0], Criterion.IGNORED,
                         'Least privileges %s: %s' % (
                             self.message[result[0]], result[1]))

    def test_genida_open_design(self):
        """Test open design for webapp."""
        result = self.result_genida[OPEN_DESIGN.codename]
        self.assertEqual(result[0], Criterion.IGNORED,
                         'Open design %s: %s' % (
                             self.message[result[0]], result[1]))

    def test_genida_separation_of_privileges(self):
        """Test separation of privileges for webapp."""
        result = self.result_genida[SEPARATION_OF_PRIVILEGES.codename]
        self.assertEqual(result[0], Criterion.IGNORED,
                         'Separation of privileges %s: %s' % (
                             self.message[result[0]], result[1]))

    # General tests
    def test_ignored(self):
        """Test that an ignored criterion returns IGNORED."""
        archan = Archan()
        result = archan.check(self.web_app_dependency_matrix,
                              criteria=[CODE_CLEAN])
        self.assertEqual(result[OPEN_DESIGN.codename][0],
                         Criterion.IGNORED,
                         'Ignored criteria do not return IGNORED.')

    def test_not_implemented(self):
        """Test that a not implemented criterion returns NOT_IMPLEMENTED."""
        archan = Archan(criteria=[CODE_CLEAN])
        result = archan.check(self.web_app_dependency_matrix)
        self.assertEqual(result[CODE_CLEAN.codename][0],
                         Criterion.NOT_IMPLEMENTED,
                         'Not implemented criteria '
                         'do not return NOT IMPLEMENTED.')
        self.assertNotIn(OPEN_DESIGN.codename, result,
                         'Open design should NOT be in the criteria list.')


if __name__ == '__main__':
    unittest.main()
=======
from archan.cli import main

def test_main():
    """Main test method."""
    main([])
>>>>>>> 72f52b2c
<|MERGE_RESOLUTION|>--- conflicted
+++ resolved
@@ -1,15 +1,6 @@
 # -*- coding: utf-8 -*-
 
-# Copyright (c) 2015 Pierre Parrend
-#
-# This Source Code Form is subject to the terms of the Mozilla Public
-# License, v. 2.0. If a copy of the MPL was not distributed with this
-# file, You can obtain one at http://mozilla.org/MPL/2.0/.
-
 """Main test module."""
-
-<<<<<<< HEAD
-from __future__ import unicode_literals
 
 import unittest
 
@@ -258,11 +249,4 @@
 
 
 if __name__ == '__main__':
-    unittest.main()
-=======
-from archan.cli import main
-
-def test_main():
-    """Main test method."""
-    main([])
->>>>>>> 72f52b2c
+    unittest.main()