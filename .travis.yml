--- conflicted
+++ resolved
@@ -20,14 +20,6 @@
   - {python: '3.5', env: TOX_ENV=linkcheck}
   - {python: 3.7-dev}
 install:
-<<<<<<< HEAD
-  - apt-get update -qq
-  - apt-get install enchant
-  - pip install -r requirements/ci.txt
-script:
-  - tox -e ${TOX_ENV}
-=======
 - test $ENCHANT -eq 1 && sudo apt-get update -qq && sudo apt-get install enchant
 - pip install -r requirements/ci.txt
-script: ['tox -e ${TOX_ENV}']
->>>>>>> 9508ce42
+script: ['tox -e ${TOX_ENV}']