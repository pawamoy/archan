language: python
python: '3.5'
sudo: false
env:
  - TOXENV=check
  - TOXENV=py27,codecov
  - TOXENV=py34,codecov
  - TOXENV=py35,codecov
  - TOXENV=pypy,codecov
matrix:
  fast_finish: true
before_install:
  - python --version
  - uname -a
  - lsb_release -a
  - pip install codecov
<<<<<<< HEAD
=======
  
  
>>>>>>> 98f203f0
install:
  - pip install tox
  - pip install -r requirements/ci.txt
  - virtualenv --version
  - easy_install --version
  - pip --version
  - tox --version
script:
  - tox -v
after_failure:
  - more .tox/log/* | cat
  - more .tox/*/log/* | cat
before_cache:
  - rm -rf $HOME/.cache/pip/log
cache:
  directories:
    - $HOME/.cache/pip
notifications:
  email:
    on_success: never
    on_failure: always
after_success:
  - codecov
  <|MERGE_RESOLUTION|>--- conflicted
+++ resolved
@@ -14,11 +14,7 @@
   - uname -a
   - lsb_release -a
   - pip install codecov
-<<<<<<< HEAD
-=======
-  
-  
->>>>>>> 98f203f0
+
 install:
   - pip install tox
   - pip install -r requirements/ci.txt
@@ -42,4 +38,3 @@
     on_failure: always
 after_success:
   - codecov
-  