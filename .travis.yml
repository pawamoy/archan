--- conflicted
+++ resolved
@@ -1,42 +1,8 @@
 sudo: false
-<<<<<<< HEAD
-env:
-  - TOXENV=check
-  - TOXENV=py27,codecov
-  - TOXENV=py34,codecov
-  - TOXENV=py35,codecov
-  - TOXENV=pypy,codecov
-matrix:
-  fast_finish: true
-before_install:
-  - python --version
-  - uname -a
-  - lsb_release -a
-  - pip install codecov
-
-install:
-  - pip install tox
-  - pip install -r requirements/ci.txt
-  - virtualenv --version
-  - easy_install --version
-  - pip --version
-  - tox --version
-=======
 language: python
->>>>>>> 824d0813
 branches:
   only: [master]
 cache:
-<<<<<<< HEAD
-  directories:
-    - $HOME/.cache/pip
-notifications:
-  email:
-    on_success: never
-    on_failure: always
-after_success:
-  - codecov
-=======
   directories: [$HOME/.cache/pip]
 matrix:
   include:
@@ -55,5 +21,4 @@
   - {python: 3.7-dev}
 install: [pip install -r requirements/ci.txt]
 script: ['tox -e ${TOX_ENV}']
-after_success: [tox -e codecov]
->>>>>>> 824d0813
+after_success: [tox -e codecov]